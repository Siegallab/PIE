#!/usr/bin/python

'''
Analyzes single-image colony properties
'''

import csv
import cv2
import numpy as np
import os
import pandas as pd
from PIE import adaptive_threshold, ported_matlab, colony_edge_detect
from PIE.image_coloring import create_color_overlay

class _ImageAnalyzer(object):
	'''
	Runs image analysis and creates necessary output files
	'''
	# TODO: save all jpegs as jpeg2000s instead?
	def __init__(self, original_im, image_name, output_path, image_type = 'brightfield',
				hole_fill_area = np.inf, cleanup = False,
				max_proportion_exposed_edge = 0.75,
				save_extra_info = False, threshold_plot_width = 6,
				threshold_plot_height = 4, threshold_plot_dpi = 200,
				threshold_plot_filetype = 'png',
				create_pie_overlay = False, write_col_props_file = True, max_col_num = 1000):
		# TODO: Reorganize this section to make more sense; add more info about inputs
		# parameter for saving jpegs (>95 not recommended by PIL)
		self._jpeg_quality = 95
		# parameters for saving plots
		self._threshold_plot_width = threshold_plot_width
		self._threshold_plot_height = threshold_plot_height
		self._threshold_plot_dpi = threshold_plot_dpi
		self._threshold_plot_filetype = threshold_plot_filetype
		self._save_extra_info = save_extra_info
		self.original_im = original_im
		self.image_type = image_type
		self.hole_fill_area = hole_fill_area
		self.cleanup = cleanup
		self._create_pie_overlay = create_pie_overlay
		self.write_col_props_file = write_col_props_file
		self.max_proportion_exposed_edge = max_proportion_exposed_edge
		self.max_col_num = max_col_num
		# get name of image file without path or extension
		self.image_name = image_name
		# set up folders
		self._set_up_folders(output_path)
		# set colors for boundary_im outputs
		self._boundary_color = [255, 0, 255] # magenta
		self._center_color = [145, 224, 47] # bright green
		self._boundary_alpha = 1
		self._cell_center_alpha = 0.75
	
	def _set_up_folders(self, output_path):
		'''
		Sets up necessary folders for image analysis
		'''
		image_output_directories = \
			['jpgGRimages', 'boundary_ims', 'colony_masks', 'threshold_plots',
				'colony_center_overlays', 'single_im_colony_properties']
		self._image_output_dir_dict = dict()
		for current_subdir in image_output_directories:
			current_path = os.path.join(output_path, current_subdir)
			self._image_output_dir_dict[current_subdir] = current_path
			try:
				os.makedirs(current_path)
			except:
				pass

	def _prep_image(self):
		'''
		Reads the image, performs normalization
		If image_type is brightfield, reads as is
		If image_type is phase_contrast, inverts image before analysis
		'''
		# create a normalized image so that assumptions about
		# low-intensity pixel peak being close to 0 made by thresholding
		# algorithm remain true
		# TODO: Think about normalization here. There could be issues
		# related to distance of major true peak from 0 introduced in
		# phase-contrast images if these contain bright points (e.g.
		# white pixels in an otherwise dark brightfield image)
		self.norm_im = \
			cv2.normalize(self.original_im, None, alpha=0, beta=(2**16-1),
				norm_type=cv2.NORM_MINMAX, dtype=cv2.CV_16U)
				# decrease bitdepth of norm_im to 8-bit while normalizing
		self.norm_im_8_bit = cv2.normalize(self.original_im, None, alpha=0, beta=(2**8-1),
			norm_type=cv2.NORM_MINMAX)
<<<<<<< HEAD
=======
		if self.image_type.lower() == 'brightfield' or \
			self.image_type.lower() == 'bright_field':
			# the image that was read in is the one that will be
			# processed
			self.input_im = np.copy(self.norm_im)
		elif self.image_type.lower() == 'phasecontrast' or \
			self.image_type.lower() == 'phase_contrast':
			# the normalized image needs to be inverted before
			# processing, then normalized so that assumptions about
			# peak values being close to 0 are true
			self.input_im = cv2.bitwise_not(self.norm_im)
		else:
			raise ValueError(
				"image_type must be either 'brightfield' or 'phase_contrast'")
>>>>>>> 2731047a
		
	def _write_threshold_plot(self, threshold_plot):
		'''
		Writes plot of log intensity histogram and threshold to an image
		file
		'''
		if threshold_plot is not None:
			threshold_plot_file = \
				os.path.join(self._image_output_dir_dict['threshold_plots'],
					self.image_name + '_threshold_plot.' + 
					self._threshold_plot_filetype)
			# write threshold plot
			threshold_plot.save(filename = threshold_plot_file,
				width = self._threshold_plot_width,
				height = self._threshold_plot_height, units = 'in',
				dpi = self._threshold_plot_dpi, verbose = False)

	def _write_threshold_info(self, threshold_method_name, threshold):
		'''
		Adds info about current image's threshold and the method used to
		find it to a csv file
		'''
		threshold_info_file = \
			os.path.join(self._image_output_dir_dict['threshold_plots'],
					'threshold_info_'+self.image_name+'.csv')
		threshold_info = pd.DataFrame({
			'method':[threshold_method_name],
			'threshold':[threshold]
			}, index = [self.image_name])
		threshold_info.to_csv(threshold_info_file)

	def _find_cell_centers(self):
		'''
		Find cell centers and save threshold plot if necessary
		'''
		self.cell_centers, threshold_method_name, threshold_plot, \
			threshold, default_threshold_method_usage = \
			adaptive_threshold.threshold_image(
				self.norm_im, self.image_type, self._save_extra_info
				)
		# always save 'extra info' (boundary ims, threshold plots,
		# combined cell center/boundary images) if default
		# threshold_method was not used
		if not default_threshold_method_usage:
			self._save_extra_info = True
		# save threshold plot and info if necessary
		if self._save_extra_info:
			self._write_threshold_plot(threshold_plot)
			self._write_threshold_info(threshold_method_name, threshold)

	def _find_colony_mask(self):
		'''
		Runs PIE edge detection and finds the binary mask
		'''
<<<<<<< HEAD
		self.pie_edge_detector = \
			colony_edge_detect.EdgeDetector(
				self.norm_im, self.cell_centers, self.hole_fill_area,
				self.cleanup, self.max_proportion_exposed_edge, 
				self.image_type)
		self.colony_mask = self.pie_edge_detector.run_edge_detection()
=======
		self.colony_mask = colony_edge_detect.get_mask(self.input_im,
			self.cell_centers, self.hole_fill_area, self.cleanup,
			self.max_proportion_exposed_edge)
>>>>>>> 2731047a

	def _save_jpeg(self):
		'''
		Writes jpeg of normalized input image
		'''
		# !!! NEEDS UNITTEST
		jpeg_path = os.path.join(self._image_output_dir_dict['jpgGRimages'],
			self.image_name + '.jpg')
		cv2.imwrite(jpeg_path, self.norm_im_8_bit,
			[cv2.IMWRITE_JPEG_QUALITY, self._jpeg_quality])

	def _save_colony_mask(self):
		'''
		Saves labeled colony mask as tif file
		'''
		# !!! NEEDS UNITTEST
		colony_mask_path = \
			os.path.join(
				self._image_output_dir_dict['colony_masks'],
				self.image_name + '.tif'
				)
		cv2.imwrite(colony_mask_path, np.uint16(self.colony_property_finder.labeled_mask))

	def _save_boundary_im(self):
		'''
		Creates and saves an image in which the normalized image is
		overlaid with a boundary (contour) of the colony mask
		'''
		colony_boundary_mask = ported_matlab.bwperim(self.colony_mask)
		self.boundary_im = create_color_overlay(self.norm_im_8_bit,
			colony_boundary_mask, self._boundary_color, self._boundary_alpha,
			bitdepth = 8)
		boundary_im_path = \
			os.path.join(self._image_output_dir_dict['boundary_ims'],
				self.image_name + '.jpg')
		cv2.imwrite(boundary_im_path, self.boundary_im,
			[cv2.IMWRITE_JPEG_QUALITY, self._jpeg_quality])

	def _save_colony_center_overlay(self):
		'''
		Creates and saves an image in which the normalized image is
		overlaid with a boundary (contour) of the colony mask, as well
		as the cell center mask
		'''
		self.colony_center_overlay = create_color_overlay(self.boundary_im,
			self.cell_centers, self._center_color, self._cell_center_alpha,
			bitdepth = 8)
		colony_center_overlay_path = \
			os.path.join(self._image_output_dir_dict['colony_center_overlays'],
				self.image_name + '.jpg')
		cv2.imwrite(colony_center_overlay_path, self.colony_center_overlay,
			[cv2.IMWRITE_JPEG_QUALITY, self._jpeg_quality])

	def _save_colony_properties(self):
		'''
		Measures and, if needed, records area and centroid in every
		detected colony
		'''
		# !!! NEEDS UNITTEST !!!
		self.colony_property_finder = \
			_ColonyPropertyFinder(self.colony_mask, self.max_col_num)
		self.colony_property_finder.measure_and_record_colony_properties()
		if self.write_col_props_file:
			colony_property_path = \
				os.path.join(
					self._image_output_dir_dict['single_im_colony_properties'],
					self.image_name + '.csv')
			colony_property_df_to_save = self.get_colony_property_df_to_save()
			colony_property_df_to_save.to_csv(colony_property_path,
				index = False)

	def _save_post_edge_detection_files(self):
		'''
		Saves colony mask, jpeg, regionprops, and if necessary, boundary_ims, etc
		'''
		# write input image as a jpeg
		self._save_jpeg()
		# measure and save colony properties
		self._save_colony_properties()
		# write colony mask as 16-bit tif file
		self._save_colony_mask()
		# if self._save_extra_info is True, save additional files
		if self._save_extra_info:
			self._save_boundary_im()
			self._save_colony_center_overlay()

	def get_colony_property_df_to_save(self):
		'''
		Returns csv-file-friendly self.colony_property_df (i.e. without
		space-consuming pixel_idx_list, Eroded_Colony_Mask,
		Eroded_Background_Mask columns)
		'''
		columns_to_save = \
			self.colony_property_finder.property_df.columns.difference(
				['pixel_idx_list', 'Eroded_Colony_Mask', 'Eroded_Background_Mask'])
		colony_property_df_to_save = \
			self.colony_property_finder.property_df[columns_to_save].copy()
		return(colony_property_df_to_save)

	def process_image(self):
		'''
		Performs all image processing
		'''
		# !!! NEEDS UNITTEST ???
		# read in input image
		self._prep_image()
		# identify cell centers
		self._find_cell_centers()
		# identify colony mask
		self._find_colony_mask()
		# save analysis output files
		self._save_post_edge_detection_files()
		return(self.colony_mask, self.colony_property_finder.property_df)

	def set_up_fluor_measurements(self):
		'''
		Sets up for measuring fluorescence
		'''
		self.colony_property_finder.set_up_fluor_measurements()

	def measure_fluorescence(self, fluor_im, fluor_channel_name,
		fluor_threshold):
		'''
		Measures fluorescence in fluor_im
		'''
		self.colony_property_finder.make_fluor_measurements(fluor_im,
			fluor_channel_name, fluor_threshold)

class _ColonyPropertyFinder(object):
	'''
	Measures and holds properties of colonies based on a colony mask
	'''
	def __init__(self, colony_mask, max_col_num, fluor_measure_expansion_pixels = 5):
		self.colony_mask = colony_mask
		self.max_col_num = max_col_num
		self.property_df = pd.DataFrame()
		# set up erosion mask for removing bright saturated region
		# around colony in fluorescence images
		self._fluor_mask_erosion_kernel = np.uint8([
			[0,0,1,0,0], [0,1,1,1,0], [1,1,1,1,1], [0,1,1,1,0], [0,0,1,0,0]])
			# !!! TODO: MAKE EROSION OPTIONAL!!!
		# set number of pixels that colony bounding box should be
		# expanded in each direction for calculation of background
		# fluorescence
		self._fluor_measure_expansion_pixels = fluor_measure_expansion_pixels

	def _find_connected_components(self):
		'''
		Finds connected components in an image (i.e. colonies)

		If number of colonies is higher than self.max_col_num, treats 
		as blank image

		Note that although connectivity = 4 is used at other steps, 
		connectivity is set to 8 for the colony identification step 
		(this is consistent with previous versions of PIE)
		'''
		[self._label_num, self.labeled_mask, self._stat_matrix,
			self._centroids] = \
			cv2.connectedComponentsWithStats(np.uint8(self.colony_mask),
				True, True, True, 8, cv2.CV_32S)
		# if more labels (besides background) than self.max_col_num,
		# recalculate properties from blank mask
		if self._label_num > (self.max_col_num+1):
			blank_mask = np.zeros_like(np.uint8(self.colony_mask))
			[self._label_num, self.labeled_mask, self._stat_matrix,
				self._centroids] = \
				cv2.connectedComponentsWithStats(
					blank_mask,
					True, True, True, 8, cv2.CV_32S)

	def _find_labels(self):
		'''
		Records the label of each colony as a string
		'''
		# start labels at 1, since '0' label should be background
		# (this assumption made elsewhere as well)
		labels = np.arange(1, self._label_num).astype(str)
		# remove background
		self.property_df['label'] = labels

	def _find_areas(self):
		'''
		Records the areas of each colony
		'''
		areas = self._stat_matrix[:,4]
		# remove background
		self.property_df['area'] = areas[1:]

	def _find_centroids(self):
		'''
		Records centroids of each colony
		'''
		# remove background centroid
		self.property_df['cX'] = self._centroids[1:,0]
		self.property_df['cY'] = self._centroids[1:,1]

	def _find_bounding_box(self):
		'''
		Records bounding box of each colony
		'''
		# remove background bounding box
		self.property_df[['bb_x_left','bb_y_top','bb_width','bb_height']] = \
			pd.DataFrame(self._stat_matrix[1:, 0:4])

	def _find_flat_coordinates(self, single_colony_mask):
		'''
		Finds indices of True pixels in flattened single_colony_mask
		Returns a string of indices concatenated separated by a space
		(these can be read back into np array via np.fromstring)
		'''
		# indices in flattened current_mask
		# can be used to reference indices in original array as
		# current_mask.flat(np.fromstring(concat_coords,
		#	dtype = int, sep = ' '))
		flat_coords = np.flatnonzero(single_colony_mask)
		# concatenate indices with space
		concat_coords = ' '.join([str(k) for k in flat_coords])
		return(concat_coords)

	def _find_contour_props(self, single_colony_mask):
		'''
		Finds external perimeter and major axis length of best-fit
		ellipse of mask that should contain single colony
		NB: perimeter calculated here between centers of consecutive
		contour pixels; ellipse fitting for major axis length also
		happens differently than in matlab, resulting in slightly
		smaller values calculated by cv2
		'''
		colony_cont = \
			cv2.findContours(np.uint8(single_colony_mask), cv2.RETR_EXTERNAL,
				cv2.CHAIN_APPROX_NONE)[0][0]
		colony_perim = cv2.arcLength(colony_cont, True)
		# documentation of fitEllipse seems to give minor and major axis
		# in reverse order, return max to be sure
		# fitEllipse doesn't work with <5 pixels, and produces erratic
		# results when there are 5 pixels in the object
		if np.sum(single_colony_mask) > 5:
			_, (axis_0_length, axis_1_length), _ = cv2.fitEllipse(colony_cont)
		else:
			# fitEllipse won't work, find max number of non-overlapping
			# pixels along length and width axes
			axis_0_length = np.sum(np.any(single_colony_mask, axis = 0))
			axis_1_length = np.sum(np.any(single_colony_mask, axis = 1))
		maj_axis_length = max([axis_0_length, axis_1_length])
		return(colony_perim, maj_axis_length)

	def _find_colonywise_properties(self):
		'''
		Loops through detected colonies and measures the properties that
		need to be measured one at a time
		'''
		self.property_df['perimeter'] = np.nan
		self.property_df['pixel_idx_list'] = None
		# don't loop through background
		for colony in range(1, self._label_num):
			current_colony_mask = self.labeled_mask == colony
			self.property_df.at[colony-1, 'perimeter'], \
				self.property_df.at[colony-1, 'major_axis_length'] = \
					self._find_contour_props(current_colony_mask)
			self.property_df.at[colony-1, 'pixel_idx_list'] = \
				self._find_flat_coordinates(current_colony_mask)

	def _pixel_idx_list_to_mask(self, pixel_idx_list, mask_shape):
		'''
		Creates a boolean nd array of shape mask_shape in which postions
		specified in pixel_idx_list are True and every other pixel is
		False
		'''
		mask = np.zeros(mask_shape, dtype = bool)
		mask.flat[np.fromstring(pixel_idx_list,	dtype = int, sep = ' ')] = True
		return(mask)

	def _expand_bounding_box(self, bounding_box_series, im_row_num, im_col_num,
		expansion_pixels):
		'''
		Takes in bounding_box_series, a pandas series containing
		bounding box info for a single colony
		Returns indices for first and last+1 pixels, in x and y
		direction, of bounding box expanded on each side by size
		expansion_pixels
		'''
		y_start = np.max(
			[0,
				np.int(np.ceil(bounding_box_series['bb_y_top']) -
					expansion_pixels)])
		x_start = np.max(
			[0,
				np.int(np.ceil(bounding_box_series['bb_x_left']) -
					expansion_pixels)])
		y_range_end = np.min(
			[im_row_num,
				np.int(np.ceil(bounding_box_series['bb_y_top'] + 
					bounding_box_series['bb_height']) +
					expansion_pixels)])
		x_range_end = np.min(
			[im_col_num,
				np.int(np.ceil(bounding_box_series['bb_x_left'] +
					bounding_box_series['bb_width']) +
					expansion_pixels)])
		return(y_start, x_start, y_range_end, x_range_end)

	def _subset_im_by_bounding_box(self, im, bounding_box_series,
		expansion_pixels):
		'''
		Returns the box in image im (a numpy array) defined by
		bounding_box_series
		'''
		bb_y_start, bb_x_start, bb_y_range_end, bb_x_range_end = \
			self._expand_bounding_box(bounding_box_series, im.shape[0],
				im.shape[1], expansion_pixels)
		bbox_im = im[bb_y_start:bb_y_range_end, bb_x_start:bb_x_range_end]
		return(bbox_im)

	def _get_eroded_bounded_mask(self, mask, colony_bounding_box_series,
		expansion_pixels):
		'''
		Returns the expanded bounding_box area of mask, eroded by
		self._fluor_mask_erosion_kernel
		'''
		# calculate expanded bounding box
		bbox_mask = \
			self._subset_im_by_bounding_box(mask, colony_bounding_box_series,
				expansion_pixels)
		bbox_mask_eroded = \
			cv2.erode(np.uint8(bbox_mask), self._fluor_mask_erosion_kernel,
				iterations = 1).astype(bool)
		return(bbox_mask_eroded)

	def _get_filtered_intensities(self, fluor_image, mask, fluor_threshold):
		'''
		Returns a 1D float numpy array of pixels in fluor_image that are
		True in mask and below fluor_threshold
		'''
		mask_intensities_unfiltered = fluor_image[mask]
		mask_intensities_filtered = \
			mask_intensities_unfiltered[
			mask_intensities_unfiltered <= fluor_threshold]
		return(mask_intensities_filtered.astype(float))

	def _measure_colony_fluor_properties(self, fluor_bbox_image,
		single_colony_bbox_mask_eroded, background_bbox_mask_eroded,
		fluor_threshold):
		'''
		Measures and records intensities of single colony and background
		masks in fluor_channel
		All fluor properties must end in _flprop
		'''
		# create a dictionary to hold fluorescent properties
		fluor_prop_dict = dict()
		# get the fluorescence values within colony without the
		# saturated region at colony edge
		colony_intensities = \
			self._get_filtered_intensities(fluor_bbox_image,
				single_colony_bbox_mask_eroded, fluor_threshold)
		# get the fluorescence values in non-colony background within
		# the bounding box, without saturated regions around colony
		# edges
		background_intensities = \
			self._get_filtered_intensities(fluor_bbox_image,
				background_bbox_mask_eroded, fluor_threshold)
		if len(background_intensities) > 0:
			# get the per pixel intensity for the background near the colony
			fluor_prop_dict['back_mean_ppix_flprop'] = np.mean(background_intensities)
			fluor_prop_dict['back_med_ppix_flprop'] = np.median(background_intensities)
			# calculate the variance of pixel intensities
			fluor_prop_dict['back_var_ppix_flprop'] = np.var(background_intensities)
		else:
			fluor_prop_dict['back_mean_ppix_flprop'] = np.nan
			fluor_prop_dict['back_med_ppix_flprop'] = np.nan
			fluor_prop_dict['back_var_ppix_flprop'] = np.nan
		if len(colony_intensities) > 0:
			# get the per pixel intensity for the colony excluding saturated
			# region at the colony edge
			fluor_prop_dict['col_mean_ppix_flprop'] = np.mean(colony_intensities)
			fluor_prop_dict['col_med_ppix_flprop'] = np.median(colony_intensities)
			# calculate the variance of pixel intensities
			fluor_prop_dict['col_var_ppix_flprop'] = np.var(colony_intensities)
			# calculate the upper quartile value of colony intensities
			fluor_prop_dict['col_upquartile_ppix_flprop'] = \
				np.quantile(colony_intensities, 0.75)
		else:
			fluor_prop_dict['col_mean_ppix_flprop'] = np.nan
			fluor_prop_dict['col_med_ppix_flprop'] = np.nan
			fluor_prop_dict['col_var_ppix_flprop'] = np.nan
			fluor_prop_dict['col_upquartile_ppix_flprop'] = np.nan
		return(fluor_prop_dict)

	def measure_and_record_colony_properties(self):
		'''
		Measures and records all colony properties
		'''
		self._find_connected_components()
		self._find_labels()
		self._find_areas()
		self._find_centroids()
		self._find_bounding_box()
		self._find_colonywise_properties()

	def set_up_fluor_measurements(self):
		'''
		Sets up for measuring fluorescence by calculating eroded colony
		and background masks for every colony
		'''
		self.property_df['Eroded_Colony_Mask'] = None
		self.property_df['Eroded_Background_Mask'] = None
		# create mask of background, excluding colonies
		background_mask = np.invert(self.colony_mask)
		for idx, row in self.property_df.iterrows():
			colony_pixel_idx_list = row['pixel_idx_list']
			colony_bounding_box_series = \
				row[['bb_x_left','bb_y_top','bb_width','bb_height']]
			# create a mask of the current colony
			single_colony_mask = \
				self._pixel_idx_list_to_mask(colony_pixel_idx_list,
					self.colony_mask.shape)
			# get mask for colony without saturated region at colony edge
			self.property_df.at[idx, 'Eroded_Colony_Mask'] = \
				self._get_eroded_bounded_mask(single_colony_mask,
					colony_bounding_box_series,
					self._fluor_measure_expansion_pixels)
			# get mask for non-colony background within the bounding box
			# without saturated regions around colony edge
			self.property_df.at[idx, 'Eroded_Background_Mask'] = \
				self._get_eroded_bounded_mask(background_mask,
					colony_bounding_box_series,
					self._fluor_measure_expansion_pixels)

	def make_fluor_measurements(self, fluor_im, fluor_channel_name,
		fluor_threshold):
		'''
		Measures intensity of each colony in fluor_im
		'''
		### NEEDS UNITTEST
		for idx, row in self.property_df.iterrows():
			colony_bounding_box_series = \
				row[['bb_x_left','bb_y_top','bb_width','bb_height']]
			# create a subimage of fluor_image
			fluor_bbox_image = \
				self._subset_im_by_bounding_box(fluor_im,
					colony_bounding_box_series,
					self._fluor_measure_expansion_pixels)
			# retrieve current colony and background masks
			single_colony_bbox_mask_eroded = row['Eroded_Colony_Mask']
			background_bbox_mask_eroded = row['Eroded_Background_Mask']
			# get dictionary of colony fluorescence properties
			colony_fluor_prop_dict = \
				self._measure_colony_fluor_properties(fluor_bbox_image,
					single_colony_bbox_mask_eroded, background_bbox_mask_eroded,
					fluor_threshold)
			# add fluor_channel_name to names of fluorescence properties
			channel_fluor_prop_names = \
				['_'.join([pname, fluor_channel_name]) for pname in
					colony_fluor_prop_dict.keys()]
			# create columns in self.property_df if they don't already
			# exist
			for pname in channel_fluor_prop_names:
				if pname not in self.property_df.columns:
					self.property_df[pname] = np.nan
			# add colony fluorescent properties to current row
			self.property_df.at[idx, channel_fluor_prop_names] = \
				colony_fluor_prop_dict.values()

def analyze_single_image(input_im_path, output_path,
	image_type, hole_fill_area, cleanup, max_proportion_exposed_edge,
	save_extra_info = True):
	'''
	Reads image from input_im_path and runs PIE colony detection on it,
	saving required files to output_path

	Does not cap number of colonies in image
	'''
	# analyzes all colonies in image
	max_col_num = np.inf
	image = cv2.imread(input_im_path, cv2.IMREAD_ANYDEPTH)
	image_name = os.path.splitext(os.path.basename(input_im_path))[0]
	image_analyzer = _ImageAnalyzer(image, image_name, output_path,
		image_type, hole_fill_area, cleanup, max_proportion_exposed_edge,
		save_extra_info, max_col_num = max_col_num)
	colony_mask, colony_property_df = image_analyzer.process_image()
	return(colony_mask, colony_property_df)

def detect_image_colonies(image, image_name, output_path, image_type,
	hole_fill_area, cleanup, max_proportion_exposed_edge, save_extra_info,
	max_col_num):
	'''
	Runs PIE colony detections on image
	Returns colony mask and image property df
	'''
	image_analyzer = _ImageAnalyzer(image, image_name, output_path,
		image_type, hole_fill_area, cleanup, max_proportion_exposed_edge,
		save_extra_info, max_col_num = max_col_num)
	colony_mask, colony_property_df = image_analyzer.process_image()
	return(colony_mask, colony_property_df)

# !!! NB: explain in doc that this assumes that there will never be two images with the same name being placed in the same output folder<|MERGE_RESOLUTION|>--- conflicted
+++ resolved
@@ -34,7 +34,15 @@
 		self._threshold_plot_filetype = threshold_plot_filetype
 		self._save_extra_info = save_extra_info
 		self.original_im = original_im
-		self.image_type = image_type
+		if image_type.lower() == 'phasecontrast' or \
+			image_type.lower() == 'phase_contrast':
+			self.image_type = 'pc'
+		elif image_type.lower() == 'brightfield' or \
+			image_type.lower() == 'bright_field':
+			self.image_type = 'bf'
+		else:
+			raise ValueError(
+				"image_type must be either 'brightfield' or 'phase_contrast'")
 		self.hole_fill_area = hole_fill_area
 		self.cleanup = cleanup
 		self._create_pie_overlay = create_pie_overlay
@@ -86,23 +94,10 @@
 				# decrease bitdepth of norm_im to 8-bit while normalizing
 		self.norm_im_8_bit = cv2.normalize(self.original_im, None, alpha=0, beta=(2**8-1),
 			norm_type=cv2.NORM_MINMAX)
-<<<<<<< HEAD
-=======
-		if self.image_type.lower() == 'brightfield' or \
-			self.image_type.lower() == 'bright_field':
-			# the image that was read in is the one that will be
-			# processed
-			self.input_im = np.copy(self.norm_im)
-		elif self.image_type.lower() == 'phasecontrast' or \
-			self.image_type.lower() == 'phase_contrast':
-			# the normalized image needs to be inverted before
-			# processing, then normalized so that assumptions about
-			# peak values being close to 0 are true
-			self.input_im = cv2.bitwise_not(self.norm_im)
-		else:
-			raise ValueError(
-				"image_type must be either 'brightfield' or 'phase_contrast'")
->>>>>>> 2731047a
+		if self.image_type == 'bf':
+			self.edge_input_im = self.norm_im
+		elif self.image_type == 'pc':
+			self.edge_input_im = cv2.bitwise_not(self.norm_im)
 		
 	def _write_threshold_plot(self, threshold_plot):
 		'''
@@ -157,18 +152,11 @@
 		'''
 		Runs PIE edge detection and finds the binary mask
 		'''
-<<<<<<< HEAD
 		self.pie_edge_detector = \
 			colony_edge_detect.EdgeDetector(
-				self.norm_im, self.cell_centers, self.hole_fill_area,
-				self.cleanup, self.max_proportion_exposed_edge, 
-				self.image_type)
+				self.edge_input_im, self.cell_centers, self.hole_fill_area,
+				self.cleanup, self.max_proportion_exposed_edge)
 		self.colony_mask = self.pie_edge_detector.run_edge_detection()
-=======
-		self.colony_mask = colony_edge_detect.get_mask(self.input_im,
-			self.cell_centers, self.hole_fill_area, self.cleanup,
-			self.max_proportion_exposed_edge)
->>>>>>> 2731047a
 
 	def _save_jpeg(self):
 		'''
