--- conflicted
+++ resolved
@@ -321,24 +321,10 @@
 		We identify the parts of self.pie_mask that belong to real
 		cells by seeing which ones overlap with cell_center_mask
 		'''
-		cell_overlap_pie_mask_prelim, \
+		self.cell_overlap_pie_mask, \
 			self.cell_overlap_labeled_pie_mask = \
 			_filter_by_overlaps(self.pie_mask, cell_center_mask,
 				keep_overlapping_objects = True)
-<<<<<<< HEAD
-		if trim_pie_edges:
-			# update edges of cell overlap pie mask
-			self.cell_overlap_pie_mask = \
-				np.logical_and(cell_overlap_pie_mask_prelim, cell_center_mask)
-			# set removed edges in labeled cell overlap pie mask to 
-			# background by setting their value to 0
-			removed_edge_mask = \
-				np.logical_xor(cell_overlap_pie_mask_prelim, cell_center_mask)
-			self.cell_overlap_labeled_pie_mask[removed_edge_mask] = 0
-		else:
-			self.cell_overlap_pie_mask = cell_overlap_pie_mask_prelim
-=======
->>>>>>> 2731047a
 
 	def filter_by_exposed_edge(self, colony_mask, max_proportion_exposed_edge):
 		'''
@@ -414,13 +400,8 @@
 					translated_neighbor_pie_mask)
 			self.neighbor_filtered_pie_mask, _ = \
 				_filter_by_overlaps(self.neighbor_filtered_pie_mask,
-<<<<<<< HEAD
-					neighbor_overlap_mask, keep_overlapping_objects = True,
-					labeled_mask = self.cell_overlap_labeled_pie_mask)
-=======
 					neighbor_overlap_mask, True,
 					self.cell_overlap_labeled_pie_mask)
->>>>>>> 2731047a
 
 def _filter_by_overlaps(mask_to_filter, guide_mask, keep_overlapping_objects,
 	labeled_mask = None):
@@ -470,18 +451,5 @@
 		np.isin(labeled_mask, allowed_labels)
 	return(filtered_mask, labeled_mask)
 
-<<<<<<< HEAD
-=======
-def get_mask(input_im, cell_centers, hole_fill_area,
-		cleanup, max_proportion_exposed_edge):
-	'''
-	Runs colony edge detection on input_im given a mask of cell centers
-	'''
-	pie_edge_detector = _EdgeDetector(input_im, cell_centers, hole_fill_area,
-		cleanup, max_proportion_exposed_edge)
-	colony_mask = pie_edge_detector.run_edge_detection()
-	return(colony_mask)
-
->>>>>>> 2731047a
 if __name__ == '__main__':
 	pass